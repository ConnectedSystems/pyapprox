import unittest

import numpy as np

import pyapprox as pya
from pyapprox.benchmarks.benchmarks import setup_benchmark
from pyapprox.benchmarks.surrogate_benchmarks import \
<<<<<<< HEAD
    wing_weight_function, wing_weight_gradient # get_wing_weight_variables
=======
    wing_weight_function, wing_weight_gradient, \
    define_wing_weight_random_variables
>>>>>>> 0790ec8a


class TestBenchmarks(unittest.TestCase):

    def setUp(self):
        np.random.seed(1)

    def test_ishigami_function_gradient_and_hessian(self):
        benchmark = setup_benchmark("ishigami", a=7, b=0.1)
        init_guess = benchmark.variable.get_statistics('mean') +\
            benchmark.variable.get_statistics('std')
        errors = pya.check_gradients(
            benchmark.fun, benchmark.jac, init_guess, disp=False)
        # print(errors.min())
        assert errors.min() < 2e-6
        def hess_matvec(x, v): return np.dot(benchmark.hess(x), v)
        errors = pya.check_hessian(
            benchmark.jac, hess_matvec, init_guess, disp=False)
        assert errors.min() < 2e-7

    def test_rosenbrock_function_gradient_and_hessian_prod(self):
        benchmark = setup_benchmark("rosenbrock", nvars=2)
        init_guess = benchmark.variable.get_statistics('mean') +\
            benchmark.variable.get_statistics('std')
        errors = pya.check_gradients(
            benchmark.fun, benchmark.jac, init_guess, disp=False)
        assert errors.min() < 1e-5
        errors = pya.check_hessian(
            benchmark.jac, benchmark.hessp, init_guess, disp=False)
        assert errors.min() < 1e-5

    def test_incorrect_benchmark_name(self):
        self.assertRaises(Exception, setup_benchmark, "missing", a=7, b=0.1)

    def test_cantilever_beam_gradients(self):
        benchmark = setup_benchmark('cantilever_beam')
        from pyapprox.models.wrappers import ActiveSetVariableModel
        fun = ActiveSetVariableModel(
            benchmark.fun,
            benchmark.variable.num_vars()+benchmark.design_variable.num_vars(),
            benchmark.variable.get_statistics('mean'),
            benchmark.design_var_indices)
        jac = ActiveSetVariableModel(
            benchmark.jac,
            benchmark.variable.num_vars()+benchmark.design_variable.num_vars(),
            benchmark.variable.get_statistics('mean'),
            benchmark.design_var_indices)
        init_guess = 2*np.ones((2, 1))
        errors = pya.check_gradients(
            fun, jac, init_guess, disp=True)
        assert errors.min() < 4e-7

        constraint_fun = ActiveSetVariableModel(
            benchmark.constraint_fun,
            benchmark.variable.num_vars()+benchmark.design_variable.num_vars(),
            benchmark.variable.get_statistics('mean'),
            benchmark.design_var_indices)
        constraint_jac = ActiveSetVariableModel(
            benchmark.constraint_jac,
            benchmark.variable.num_vars()+benchmark.design_variable.num_vars(),
            benchmark.variable.get_statistics('mean'),
            benchmark.design_var_indices)
        init_guess = 2*np.ones((2, 1))
        errors = pya.check_gradients(
            constraint_fun, constraint_jac, init_guess, disp=True)
        assert errors.min() < 4e-7

        nsamples = 10
        samples = pya.generate_independent_random_samples(
            benchmark.variable, nsamples)
        constraint_fun = ActiveSetVariableModel(
            benchmark.constraint_fun,
            benchmark.variable.num_vars()+benchmark.design_variable.num_vars(),
            samples, benchmark.design_var_indices)
        constraint_jac = ActiveSetVariableModel(
            benchmark.constraint_jac,
            benchmark.variable.num_vars()+benchmark.design_variable.num_vars(),
            samples, benchmark.design_var_indices)
        init_guess = 2*np.ones((2, 1))
        errors = pya.check_gradients(
            lambda x: constraint_fun(x).flatten(order='F'), constraint_jac,
            init_guess, disp=True)
        assert errors.min() < 4e-7

<<<<<<< HEAD
    # def test_wing_weight_gradient(self):
    #     variable = get_wing_weight_variables()
    #     fun = wing_weight_function
    #     grad = wing_weight_gradient
    #     sample = pya.generate_independent_random_samples(variable, 1)
    #     errors = pya.check_gradients(fun, grad, sample)
    #     errors = errors[np.isfinite(errors)]
    #     assert errors.max() > 0.1 and errors.min() <= 6e-7
=======
    def test_wing_weight_gradient(self):
        variable = define_wing_weight_random_variables()
        fun = wing_weight_function
        grad = wing_weight_gradient
        sample = pya.generate_independent_random_samples(variable, 1)
        errors = pya.check_gradients(fun, grad, sample)
        errors = errors[np.isfinite(errors)]
        assert errors.max() > 0.1 and errors.min() <= 6e-7
>>>>>>> 0790ec8a


if __name__ == "__main__":
    benchmarks_test_suite = unittest.TestLoader().loadTestsFromTestCase(
        TestBenchmarks)
    unittest.TextTestRunner(verbosity=2).run(benchmarks_test_suite)<|MERGE_RESOLUTION|>--- conflicted
+++ resolved
@@ -5,12 +5,8 @@
 import pyapprox as pya
 from pyapprox.benchmarks.benchmarks import setup_benchmark
 from pyapprox.benchmarks.surrogate_benchmarks import \
-<<<<<<< HEAD
-    wing_weight_function, wing_weight_gradient # get_wing_weight_variables
-=======
     wing_weight_function, wing_weight_gradient, \
     define_wing_weight_random_variables
->>>>>>> 0790ec8a
 
 
 class TestBenchmarks(unittest.TestCase):
@@ -95,16 +91,6 @@
             init_guess, disp=True)
         assert errors.min() < 4e-7
 
-<<<<<<< HEAD
-    # def test_wing_weight_gradient(self):
-    #     variable = get_wing_weight_variables()
-    #     fun = wing_weight_function
-    #     grad = wing_weight_gradient
-    #     sample = pya.generate_independent_random_samples(variable, 1)
-    #     errors = pya.check_gradients(fun, grad, sample)
-    #     errors = errors[np.isfinite(errors)]
-    #     assert errors.max() > 0.1 and errors.min() <= 6e-7
-=======
     def test_wing_weight_gradient(self):
         variable = define_wing_weight_random_variables()
         fun = wing_weight_function
@@ -113,7 +99,6 @@
         errors = pya.check_gradients(fun, grad, sample)
         errors = errors[np.isfinite(errors)]
         assert errors.max() > 0.1 and errors.min() <= 6e-7
->>>>>>> 0790ec8a
 
 
 if __name__ == "__main__":
